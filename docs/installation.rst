--- conflicted
+++ resolved
@@ -30,225 +30,6 @@
 
 Here's the list of the subpackages and what they enable:
 
-<<<<<<< HEAD
-+-------------+------------------------------------+------------------------------------------------+
-| subpackage  |     install command                | enables                                        |
-+=============+====================================+================================================+
-|  mysql      |  ``pip install airflow[mysql]``    | MySQL operators and hook, support as           |
-|             |                                    | an Airflow backend                             |
-+-------------+------------------------------------+------------------------------------------------+
-|  postgres   |  ``pip install airflow[postgres]`` | Postgres operators and hook, support           |
-|             |                                    | as an Airflow backend                          |
-+-------------+------------------------------------+------------------------------------------------+
-|  samba      |  ``pip install airflow[samba]``    | ``Hive2SambaOperator``                         |
-+-------------+------------------------------------+------------------------------------------------+
-|  hive       |  ``pip install airflow[hive]``     | All Hive related operators                     |
-+-------------+------------------------------------+------------------------------------------------+
-|  jdbc       |  ``pip install airflow[jdbc]``     | JDBC hooks and operators                       |
-+-------------+------------------------------------+------------------------------------------------+
-|  hdfs       |  ``pip install airflow[hdfs]``     | HDFS hooks and operators                       |
-+-------------+------------------------------------+------------------------------------------------+
-|  s3         | ``pip install airflow[s3]``        | ``S3KeySensor``, ``S3PrefixSensor``            |
-+-------------+------------------------------------+------------------------------------------------+
-|  druid      | ``pip install airflow[druid]``     | Druid.io related operators & hooks             |
-+-------------+------------------------------------+------------------------------------------------+
-|  mssql      |  ``pip install airflow[mssql]``    | Microsoft SQL operators and hook,              |
-|             |                                    | support as an Airflow backend                  |
-+-------------+------------------------------------+------------------------------------------------+
-|  vertica    |  ``pip install airflow[vertica]``  | Vertica hook                                   |
-|             |                                    | support as an Airflow backend                  |
-+-------------+------------------------------------+------------------------------------------------+
-|  slack      | ``pip install airflow[slack]``     | ``SlackAPIPostOperator``                       |
-+-------------+------------------------------------+------------------------------------------------+
-|  all        | ``pip install airflow[all]``       | All Airflow features known to man              |
-+-------------+------------------------------------+------------------------------------------------+
-|  devel      | ``pip install airflow[devel]``     | All Airflow features + useful dev tools        |
-+-------------+------------------------------------+------------------------------------------------+
-|  crypto     | ``pip install airflow[crypto]``    | Encrypt connection passwords in metadata db    |
-+-------------+------------------------------------+------------------------------------------------+
-|  celery     | ``pip install airflow[celery]``    | CeleryExecutor                                 |
-+-------------+------------------------------------+------------------------------------------------+
-|  async      | ``pip install airflow[async]``     | Async worker classes for gunicorn              |
-+-------------+------------------------------------+------------------------------------------------+
-|  ldap       | ``pip install airflow[ldap]``      | ldap authentication for users                  |
-+-------------+------------------------------------+------------------------------------------------+
-|  kerberos   | ``pip install airflow[kerberos]``  | kerberos integration for kerberized hadoop     |
-+-------------+------------------------------------+------------------------------------------------+
-|  password   | ``pip install airflow[password]``  | Password Authentication for users              |
-+-------------+------------------------------------+------------------------------------------------+
-|  qds        | ``pip install airflow[qds]``       | Enable QDS (qubole data services) support      |
-+-------------+------------------------------------+------------------------------------------------+
-
-Configuration
-'''''''''''''
-
-The first time you run Airflow, it will create a file called ``airflow.cfg`` in
-your ``$AIRFLOW_HOME`` directory (``~/airflow`` by
-default). This file contains Airflow's configuration and you
-can edit it to change any of the settings. You can also set options with environment variables by using this format:
-``$AIRFLOW__{SECTION}__{KEY}`` (note the double underscores).
-
-For example, the
-metadata database connection string can either be set in ``airflow.cfg`` like this:
-
-.. code-block:: bash
-
-    [core]
-    sql_alchemy_conn = my_conn_string
-
-or by creating a corresponding environment variable:
-
-.. code-block:: bash
-
-    AIRFLOW__CORE__SQL_ALCHEMY_CONN=my_conn_string
-
-You can also derive the connection string at run time by appending ``_cmd`` to the key like this:
-
-.. code-block:: bash
-
-    [core]
-    sql_alchemy_conn_cmd = bash_command_to_run
-
-But only three such configutation elements namely sql_alchemy_conn, broker_url and celery_result_backend can be fetched as a command. The idea behind this is to not store passwords on boxes in plain text files. The order of precendence is as follows -
-
-1. environment variable
-2. configuration in airflow.cfg
-3. command in airflow.cfg
-4. default
-
-Setting up a Backend
-''''''''''''''''''''
-If you want to take a real test drive of Airflow, you should consider
-setting up a real database backend and switching to the LocalExecutor.
-
-As Airflow was built to interact with its metadata using the great SqlAlchemy
-library, you should be able to use any database backend supported as a
-SqlAlchemy backend. We recommend using **MySQL** or **Postgres**.
-
-.. note:: If you decide to use **Postgres**, we recommend using the ``psycopg2``
-   driver and specifying it in your SqlAlchemy connection string.
-   Also note that since SqlAlchemy does not expose a way to target a
-   specific schema in the Postgres connection URI, you may
-   want to set a default schema for your role with a
-   command similar to ``ALTER ROLE username SET search_path = airflow, foobar;``
-
-Once you've setup your database to host Airflow, you'll need to alter the
-SqlAlchemy connection string located in your configuration file
-``$AIRFLOW_HOME/airflow.cfg``. You should then also change the "executor"
-setting to use "LocalExecutor", an executor that can parallelize task
-instances locally.
-
-.. code-block:: bash
-
-    # initialize the database
-    airflow initdb
-
-Connections
-'''''''''''
-Airflow needs to know how to connect to your environment. Information
-such as hostname, port, login and passwords to other systems and services is
-handled in the ``Admin->Connection`` section of the UI. The pipeline code you
-will author will reference the 'conn_id' of the Connection objects.
-
-.. image:: img/connections.png
-
-By default, Airflow will save the passwords for the connection in plain text
-within the metadata database. The ``crypto`` package is highly recommended
-during installation. The ``crypto`` package does require that your operating
-system have libffi-dev installed.
-
-Connections in Airflow pipelines can be created using environment variables.
-The environment variable needs to have a prefix of ``AIRFLOW_CONN_`` for
-Airflow with the value in a URI format to use the connection properly. Please
-see the :doc:`concepts` documentation for more information on environment
-variables and connections.
-
-Scaling Out with Celery
-'''''''''''''''''''''''
-CeleryExecutor is the way you can scale out the number of workers. For this
-to work, you need to setup a Celery backend (**RabbitMQ**, **Redis**, ...) and
-change your ``airflow.cfg`` to point the executor parameter to
-CeleryExecutor and provide the related Celery settings.
-
-For more information about setting up a Celery broker, refer to the
-exhaustive `Celery documentation on the topic <http://docs.celeryproject.org/en/latest/getting-started/brokers/index.html>`_.
-
-To kick off a worker, you need to setup Airflow and kick off the worker
-subcommand
-
-.. code-block:: bash
-
-    airflow worker
-
-Your worker should start picking up tasks as soon as they get fired in
-its direction.
-
-Note that you can also run "Celery Flower", a web UI built on top of Celery,
-to monitor your workers.
-
-Logs
-''''
-Users can specify a logs folder in ``airflow.cfg``. By default, it is in the ``AIRFLOW_HOME`` directory.
-
-In addition, users can supply an S3 location for storing log backups. If logs are not found in the local filesystem (for example, if a worker is lost or reset), the S3 logs will be displayed in the Airflow UI. Note that logs are only sent to S3 once a task completes (including failure).
-
-.. code-block:: bash
-
-    [core]
-    base_log_folder = {AIRFLOW_HOME}/logs
-    s3_log_folder = s3://{YOUR S3 LOG PATH}
-
-Scaling Out on Mesos (community contributed)
-''''''''''''''''''''''''''''''''''''''''''''
-MesosExecutor allows you to schedule airflow tasks on a Mesos cluster.
-For this to work, you need a running mesos cluster and perform following
-steps -
-
-1. Install airflow on a machine where webserver and scheduler will run,
-   let's refer this as Airflow server.
-2. On Airflow server, install mesos python eggs from `mesos downloads <http://open.mesosphere.com/downloads/mesos/>`_.
-3. On Airflow server, use a database which can be accessed from mesos
-   slave machines, for example mysql, and configure in ``airflow.cfg``.
-4. Change your ``airflow.cfg`` to point executor parameter to
-   MesosExecutor and provide related Mesos settings.
-5. On all mesos slaves, install airflow. Copy the ``airflow.cfg`` from
-   Airflow server (so that it uses same sql alchemy connection).
-6. On all mesos slaves, run
-
-.. code-block:: bash
-
-    airflow serve_logs
-
-for serving logs.
-
-7. On Airflow server, run
-
-.. code-block:: bash
-
-    airflow scheduler -p
-
-to start processing DAGs and scheduling them on mesos. We need -p parameter to pickle the DAGs.
-
-You can now see the airflow framework and corresponding tasks in mesos UI.
-The logs for airflow tasks can be seen in airflow UI as usual.
-
-For more information about mesos, refer `mesos documentation <http://mesos.apache.org/documentation/latest/>`_.
-For any queries/bugs on MesosExecutor, please contact `@kapil-malik <https://github.com/kapil-malik>`_.
-
-Integration with systemd
-''''''''''''''''''''''''
-Airflow can integrate with systemd based systems. This makes watching your daemons easy as systemd
-can take care restarting a daemon on failure. In the ``scripts/systemd`` directory you can find unit files that
-have been tested on Redhat based systems. You can copy those ``/usr/lib/systemd/system``. Then make sure to
-copy ``airflow.conf`` to ``/etc/tmpfiles.d`` or ``/usr/lib/tmpfiles.d/``. This tells systemd to create
- /run/airflow with the right permissions (0755 airflow airflow). Issue ``systemctl daemon-reload``
- to make systemd pickup the new config.
-
-It is assumed that Airflow will run under ``airflow:airflow``. If not (or if you are running on a non Redhat based system) you
-probably need adjust the unit files. Environment configuration is picked up from ``/etc/sysconfig/airflow``. An example file is supplied
- . Make sure to specify the ``SCHEDULER_RUNS`` variable in this file when you run the scheduler. You
- can also define here, for example, ``AIRFLOW_HOME`` or ``AIRFLOW_CONFIG``.
-=======
 +---------------+-------------------------------------+-------------------------------------------------+
 | subpackage    |     install command                 | enables                                         |
 +===============+=====================================+=================================================+
@@ -308,5 +89,4 @@
 +---------------+-------------------------------------+-------------------------------------------------+
 |  vertica      | ``pip install airflow[vertica]``    | Vertica hook                                    |
 |               |                                     | support as an Airflow backend                   |
-+---------------+-------------------------------------+-------------------------------------------------+
->>>>>>> ec2e02ac
++---------------+-------------------------------------+-------------------------------------------------+